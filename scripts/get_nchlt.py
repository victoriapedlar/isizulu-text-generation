import re
import argparse
import requests
import zipfile
import os
from io import BytesIO
import utils

# take --output_dir command-line argument
parser = argparse.ArgumentParser(description='Download NCHLT datasets.')
parser.add_argument('--output_dir', required=True, help='directory where output files will be saved')
args = parser.parse_args()

datasets = [
    (
        'https://repo.sadilar.org/bitstream/handle/20.500.12185/330/corpora.nchlt.nso.zip',  # url
        'nso/2.Corpora/CORP.NCHLT.nso.CLEAN.2.0.txt',  # file_name
<<<<<<< HEAD
        'sepedi/sepedi.txt',  # output_name
=======
        'sepedi.txt',  # output_name
        11,  # lines_to_remove
>>>>>>> ecfa7db3
    ),
    (
        'http://www.rma.nwu.ac.za/bitstream/handle/20.500.12185/321/corpora.nchlt.zu.zip',  # url
        'zu/2.Corpora/CORP.NCHLT.zu.CLEAN.2.0.txt',  # file_name
<<<<<<< HEAD
        'isizulu/isizulu.txt',  # output_name
    )
=======
        'isizulu.txt',  # output_name
        11,  # lines_to_remove
    ),
    (
        'https://repo.sadilar.org/bitstream/handle/20.500.12185/314/corpora.nchlt.xh.zip',  # url
        'xh/2.Corpora/CORP.NCHLT.xh.CLEAN.2.0.txt',  # file_name
        'isixhosa.txt',  # output_name
        11,  # lines_to_remove
    ),
    (
        'https://repo.sadilar.org/bitstream/handle/20.500.12185/364/corpora.nchlt.ts.zip',  # url
        'ts/2.Corpora/CORP.NCHLT.ts.CLEAN.2.0.txt',  # file_name
        'xitsonga.txt',  # output_name
        11,  # lines_to_remove
    ),
    (
        'http://www.rma.nwu.ac.za/bitstream/handle/20.500.12185/343/corpora.nchlt.tn.zip',  # url
        'tn/2.Corpora/CORP.NCHLT.tn.CLEAN.2.0.txt',  # file_name
        'setswana.txt',  # output_name
        11,  # lines_to_remove
    ),
    (
        'http://www.rma.nwu.ac.za/bitstream/handle/20.500.12185/348/corpora.nchlt.ss.zip',  # url
        'ss/2.Corpora/CORP.NCHLT.ss.CLEAN.2.0.txt',  # file_name
        'siswati.txt',  # output_name
        11,  # lines_to_remove
    ),
    (
        'https://repo.sadilar.org/bitstream/handle/20.500.12185/308/corpora.nchlt.nr.zip',  # url
        'nr/2.Corpora/CORP.NCHLT.nr.CLEAN.2.0.txt',  # file_name
        'isindebele.txt',  # output_name
        11,  # lines_to_remove
    ),
    (
        'http://www.rma.nwu.ac.za/bitstream/handle/20.500.12185/357/corpora.nchlt.ve.zip',  # url
        've/2.Corpora/CORP.NCHLT.ve.CLEAN.2.0.txt',  # file_name
        'tshivenda.txt',  # output_name
        312,  # lines_to_remove
    ),
>>>>>>> ecfa7db3
]

for url, file_name, output_name, lines_to_remove in datasets:
    print('processing:', url)

    r = requests.get(url)
    zip = zipfile.ZipFile(BytesIO(r.content))
    corpus = zip.open(file_name).read().decode('utf-8').strip()

    # remove tags containing article filenames
    corpus = re.sub(r'<fn>.*</fn>', '', corpus)
    
    # put each sentence on a new line
    corpus = corpus.replace('. ', '.\n')
    
    # remove empty lines from corpus
    sentences = corpus.splitlines()

    sentences = utils.clean_sentences(
        sentences,
        illegal_substrings=['\ufeff', '='],
        lines_to_remove=lines_to_remove,
    )

    # write article to file (with each sentence on a new line)
    output_file_name = os.path.join(args.output_dir, output_name)
    with open(output_file_name, 'w', encoding='utf-8') as f:
        f.write('\n'.join(sentences))
    
    print('total sentences in {}:'.format(output_name), corpus.count('\n'))<|MERGE_RESOLUTION|>--- conflicted
+++ resolved
@@ -15,20 +15,12 @@
     (
         'https://repo.sadilar.org/bitstream/handle/20.500.12185/330/corpora.nchlt.nso.zip',  # url
         'nso/2.Corpora/CORP.NCHLT.nso.CLEAN.2.0.txt',  # file_name
-<<<<<<< HEAD
-        'sepedi/sepedi.txt',  # output_name
-=======
         'sepedi.txt',  # output_name
         11,  # lines_to_remove
->>>>>>> ecfa7db3
     ),
     (
         'http://www.rma.nwu.ac.za/bitstream/handle/20.500.12185/321/corpora.nchlt.zu.zip',  # url
         'zu/2.Corpora/CORP.NCHLT.zu.CLEAN.2.0.txt',  # file_name
-<<<<<<< HEAD
-        'isizulu/isizulu.txt',  # output_name
-    )
-=======
         'isizulu.txt',  # output_name
         11,  # lines_to_remove
     ),
@@ -68,7 +60,6 @@
         'tshivenda.txt',  # output_name
         312,  # lines_to_remove
     ),
->>>>>>> ecfa7db3
 ]
 
 for url, file_name, output_name, lines_to_remove in datasets:
