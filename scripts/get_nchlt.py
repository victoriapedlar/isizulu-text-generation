--- conflicted
+++ resolved
@@ -7,8 +7,7 @@
 
 # take --output_dir command-line argument
 parser = argparse.ArgumentParser(description='Download NCHLT datasets.')
-parser.add_argument('--output_dir', required=True, default='data/nchlt',
-                    help='directory where output files will be saved')
+parser.add_argument('--output_dir', required=True, help='directory where output files will be saved')
 args = parser.parse_args()
 
 datasets = [
@@ -30,26 +29,23 @@
     r = requests.get(url)
     zip = zipfile.ZipFile(BytesIO(r.content))
     corpus = zip.open(file_name).read().decode('utf-8').strip()
-
+    
     # remove the first 11 lines (header)
     corpus = corpus.split('\n', 11)[11]
-
+    
     # remove tags containing article filenames
     corpus = re.sub(r'<fn>.*</fn>', '', corpus)
-
+    
     # put each sentence on a new line
     corpus = corpus.replace('. ', '.\n')
-
+    
     # remove empty lines from corpus
     corpus = os.linesep.join([s for s in corpus.splitlines() if s.strip()])
-<<<<<<< HEAD
+    corpus = corpus.replace('\r\n', '\n')
 
-=======
-    corpus = corpus.replace('\r\n', '\n')
->>>>>>> 50135f56
     # write article to file (with each sentence on a new line)
     output_file_name = os.path.join(args.output_dir, output_name)
     with open(output_file_name, 'w', encoding='utf-8') as f:
         f.write(corpus)
-
+    
     print('total sentences in {}:'.format(output_name), corpus.count('\n'))