--- conflicted
+++ resolved
@@ -2,42 +2,29 @@
 Includes the necessary commandline arguments for running each of the models as well as 
 utilities for downloading and preprocessing training data and instructions of how to install the dependencies.
 
-Included is a copy of a iPython notebook from google Colab which will allow for easy running of the project code.
+# LSTM
+Included is a copy of the iPython notebooks from google Colab which will allow for easy running of the project code.
 
-<<<<<<< HEAD
-=======
-An implementation of a multilingual GPT-2 and utilities for downloading and preprocessing training data.
->>>>>>> c2aed143
 
-## Usage example
-Ensure that all scripts are run from the root directory.
+## Usage example:
+Ensure that all scripts are run from the root directory, <b>not /scripts/</b>
 
 Models require the same pytorch/CUDA versions as required by the original AWD-LSTM library (see awd_lstm/README.md)
 
 Install requirements:
 ```bash
-pip3 install -r requirements.txt
+pip3 install -r lstm_requirements.txt
 ```
 If using QRNN models, also install the following:
 ```bash
 pip3 install cupy pynvrtc git+https://github.com/saurabh3949/pytorch-qrnn
 ```
 
-<<<<<<< HEAD
 Fetch training data:
-=======
-add scripts directory to PYTHONPATH:
-```bash
-export PYTHONPATH=$PYTHONPATH:`pwd`/scripts
-```
-
-fetch training data:
->>>>>>> c2aed143
 ```bash
 ./scripts/fetch_data.sh
 ```
 
-<<<<<<< HEAD
 The minimum arguments to run the program are:
 ```bash
 python3 awd_lstm/main.py \
@@ -134,7 +121,29 @@
 Merity, Stephen et al. "Regularizing and Optimizing LSTM Language Models". arXiv preprint arXiv:1708.02182. (2017).
 
 Merity, Stephen et al. "An Analysis of Neural Language Modeling at Multiple Scales". arXiv preprint arXiv:1803.08240. (2018).
-=======
+
+# Transformers
+
+An implementation of a multilingual GPT-2 and utilities for downloading and preprocessing training data.
+
+## Usage example
+Ensure that all scripts are run from the root directory.
+
+install requirements:
+```bash
+pip3 install -r transformer_requirements.txt
+```
+
+add scripts directory to PYTHONPATH:
+```bash
+export PYTHONPATH=$PYTHONPATH:`pwd`/scripts
+```
+
+fetch training data:
+```bash
+./scripts/fetch_data.sh
+```
+
 train multilingual isiZulu GPT-2 model on all languages:
 ```bash
 python3 scripts/train_example.py
@@ -169,5 +178,4 @@
 2. Bits-per-character evaluation during training added to Trainer class.
 3. Minor modifications to Trainer and TrainingArguments classes for compatibility with custom data loading code used to enable multilingual training with language specific weights.
 
-These modifications can be inspected in `transformers/src/transformers/trainer.py` and `transformers/src/transformers/training_args.py` in [our HuggingFace fork](https://github.com/StuartMesham/transformers/tree/low_resource_lm).
->>>>>>> c2aed143
+These modifications can be inspected in `transformers/src/transformers/trainer.py` and `transformers/src/transformers/training_args.py` in [our HuggingFace fork](https://github.com/StuartMesham/transformers/tree/low_resource_lm).